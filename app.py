from flask import Flask, request, jsonify
from flask_cors import CORS
import pandas as pd
import os
import json
from sklearn.preprocessing import StandardScaler
from sklearn.neighbors import NearestNeighbors
import numpy as np

app = Flask(__name__)
CORS(app)  # Enable CORS for all routes

# League average age mapping
LEAGUE_AVG_AGE = {
    'DEL': 28.15,
    'NL': 27.69,
    'CZECHIA': 27.4,
    'LIGUE MAGNUS': 26.59,
    'SHL': 26.26,
    'KHL': 26.24,
    'SLOVAKIA': 26.14,
    'LIIGA': 25.83,
    'CZECHIA2': 25.8,
    'NORWAY': 25.33,
    'HOCKEYALLSVENSKAN': 25.17,
    'BELARUS': 24.94,
    'AHL': 24.59,
    'SL': 24.52,
    'VHL': 23.82,
    'MESTIS': 23.55,
    'HOCKEYETTAN': 23.07,
    'NCAA': 22.08,
    'BCHL': 18.97,
    'USPHL PREMIER': 18.9,
    'AJHL': 18.84,
    'U20 SM-SARJA': 18.83,
    'BELARUS VYSSHAYA': 18.59,
    'QMJHL': 18.53,
    'OJHL': 18.49,
    'USHL': 18.4,
    'OHL': 18.35,
    'MHL': 18.34,
    'CZECH U20': 18.26,
    'WHL': 18.23,
    'J20 NATIONELL': 18.21,
    'CISAA': 17.6,
    'USHS-PREP': 17.24,
    'USHS-MI': 17.17,
    'USHS-MN': 17.13,
    'MPHL': 17.08,
    'NTDP': 17.02,
    'U18 AAA': 16.86,
    'CAHS': 16.73,
    'U18 SM-SARJA': 16.72,
    'RUSSIA U18': 16.7,
    'J18 REGION': 16.61,
    'USHS-MA': 16.59,
    'J18 NATIONELL': 16.56,
    'PHC': 17.08  # Assuming same as MPHL since it wasn't in the list
}

# Improved file loading logic
def find_data_file():
    """
    Find the data file using multiple search strategies.
    
    Returns:
    --------
    str
        Path to the data file, or None if not found
    """
    # Get various possible directories
    current_file_path = os.path.abspath(__file__)
    current_dir = os.path.dirname(current_file_path)
    working_dir = os.getcwd()
    
    # Possible file names
    possible_filenames = ['d0.csv', 'd0.xlsx', 'd0', 'd0.xls']
    
    # Possible locations to search
    search_dirs = [
        current_dir,                          # Directory of this script
        working_dir,                          # Current working directory
        os.path.join(current_dir, 'data'),    # data subdirectory of script dir
        os.path.join(working_dir, 'data'),    # data subdirectory of working dir
    ]
    
    # First check if path is provided via environment variable (for Render deployment)
    env_path = os.environ.get('CSV_PATH')
    if env_path and os.path.exists(env_path):
        print(f"Found data file from environment variable: {env_path}")
        return env_path
    
    # Try all combinations of directories and filenames
    for directory in search_dirs:
        if os.path.exists(directory):
            print(f"Searching in directory: {directory}")
            for filename in possible_filenames:
                potential_path = os.path.join(directory, filename)
                if os.path.exists(potential_path):
                    print(f"Found data file: {potential_path}")
                    return potential_path
        else:
            print(f"Directory does not exist: {directory}")
    
    # For Docker/container environments (like Render)
    container_path = '/app/d0.csv'
    if os.path.exists(container_path):
        print(f"Found data file at container path: {container_path}")
        return container_path
    
    print("Data file not found after trying all possible locations")
    return None

# Find the data file
CSV_FILE_PATH = find_data_file()
print(f"Selected data file path: {CSV_FILE_PATH}")

# Global variable to store the loaded dataframe
player_data = None

# No league group functionality needed

def get_league_avg_age(league):
    """
    Get the average age for a given league.
    
    Parameters:
    -----------
    league : str
        The league name
    
    Returns:
    --------
    float
        The average age for the league, or 20.0 as default if unknown
    """
    if not isinstance(league, str):
        return 20.0
    return LEAGUE_AVG_AGE.get(league.upper(), 20.0)

<<<<<<< HEAD
def find_similar_players(df, league, position, gp, g, a, points, ppg, ht, wt, age_rel_sep15, n_neighbors=6):
=======
def find_similar_players(df, league, position, gp, g, a, points, ppg, ht, wt, n_neighbors=6):
>>>>>>> f0d636ac
    """
    Find the most similar player seasons based on provided stats,
    using Goals per Game and Assists per Game instead of raw totals.
    Also includes league average age and player's age relative to Sep 15.
    
    Parameters:
    -----------
    df : pandas DataFrame
        The dataframe containing player season data
    league : str
        The league the player belongs to
    position : str
        The position of the player
    gp : int
        Games played
    g : int
        Goals scored (will be converted to Goals per Game)
    a : int
        Assists (will be converted to Assists per Game)
    points : int
        Total points (will not be used since we're using PPG)
    ppg : float
        Points per game
    ht : float
        Height in inches
    wt : int
        Weight in pounds
    age_rel_sep15 : float
        Player's age relative to September 15th
    n_neighbors : int, default=6
        Number of similar players to return
    
    Returns:
    --------
    pandas DataFrame
        The n_neighbors most similar player seasons with their stats
    """
    # NHLe factors mapping
    NHLE_FACTORS = {
        'NHL': 1,
        'KHL': 0.771732,
        'CZECHIA': 0.582944,
        'SHL': 0.565769,
        'NL': 0.458792,
        'LIIGA': 0.441241,
        'AHL': 0.389427,
        'DEL': 0.351879,
        'HOCKEYALLSVENSKAN': 0.351322,
        'HOCKEYETTAN': 0.351322,
        'VHL': 0.328261,
        'SLOVAKIA': 0.295397,
        'CZECHIA2': 0.240439,
        'NCAA': 0.193751,
        'NORWAY': 0.172818,
        'MESTIS': 0.177838,
        'SL': 0.176281,
        'OHL': 0.144065,
        'MHL': 0.143426,
        'USHL': 0.143111,
        'WHL': 0.141272,
        'RUSSIA U18': 0.032422,
        'J20 NATIONELL': 0.091359,
        'J18 NATIONELL': 0.037962,
        'QMJHL': 0.112517,
        'NTDP': 0.121427,
        'U18 SM-SARJA': 0.03986,
        'CZECH U20': 0.07382,
        'J18 REGION': 0.029468,
        'USHS-PREP': 0.028378,
        'AJHL': 0.062462,
        'U20 SM-SARJA': 0.083147,
        'CAHS': 0.020197,
        'CISAA': 0.02742,
        'MPHL': 0.034798,
        'OJHL': 0.034296,
        'USPHL PREMIER': 0.04564,
        'BCHL': 0.080136,
        'USHS-MA': 0.028378,
        'USHS-MN': 0.024125,
        'USHS-MI': 0.028378,
        'BELARUS': 0.242295,
        'BELARUS VYSSHAYA': 0.052128,
        'LIGUE MAGNUS': 0.250187,
        'PHC': 0.124583,
        'U18 AAA': 0.031348
    }
    
    # 1. Filter dataframe to only include players from the same position (removing league group filtering)
    filtered_df = df[df['Position'] == position].copy()
    
    if len(filtered_df) < n_neighbors:
        print(f"Warning: Only {len(filtered_df)} players found with position={position}")
        if len(filtered_df) == 0:
            return pd.DataFrame()  # Return empty DataFrame if no matches
    
    # Calculate Goals per Game and Assists per Game for filtered dataframe
    # Handle division by zero or NaN values
    filtered_df['GPG'] = filtered_df.apply(
        lambda row: row['G'] / row['GP'] if pd.notna(row['G']) and pd.notna(row['GP']) and row['GP'] > 0 else 0, 
        axis=1
    )
    
    filtered_df['APG'] = filtered_df.apply(
        lambda row: row['A'] / row['GP'] if pd.notna(row['A']) and pd.notna(row['GP']) and row['GP'] > 0 else 0, 
        axis=1
    )
    
    # Calculate input player's GPG and APG
    input_gpg = g / gp if gp > 0 else 0
    input_apg = a / gp if gp > 0 else 0
    
    # 2. Add NHLe factor to the filtered dataframe
    filtered_df['NHLe'] = filtered_df['League'].apply(
        lambda x: NHLE_FACTORS.get(x, 0.1) if isinstance(x, str) else 0.1  # Default to 0.1 if not found
    )
    
    # 3. Add league average age to the filtered dataframe
    filtered_df['League_Avg_Age'] = filtered_df['League'].apply(get_league_avg_age)
    
    # Get NHLe factor and league average age for input player
    input_nhle = NHLE_FACTORS.get(league, 0.1) if isinstance(league, str) else 0.1
    input_league_avg_age = get_league_avg_age(league)
    
    # 4. Add League Match feature (1 if same league, 0 if different)
    filtered_df['League_Match'] = filtered_df['League'].apply(
        lambda x: 1 if x == league else 0
    )
    
    # Select numerical features for comparison, including NHLe, League_Match, Age Relative to Sep 15, and League Avg Age
    features = ['GPG', 'APG', 'PPG', 'NHLe', 'League_Match', 'Ht', 'Wt', 'Age Relative to Sep 15', 'League_Avg_Age']
    
    # Make sure 'Age Relative to Sep 15' exists in the dataframe
    if 'Age Relative to Sep 15' not in filtered_df.columns:
        print("Warning: 'Age Relative to Sep 15' column not found in dataframe. Using placeholder values.")
        filtered_df['Age Relative to Sep 15'] = 20.0  # Default placeholder
    
    # Select columns that actually exist in the dataframe
    available_features = [f for f in features if f in filtered_df.columns]
    if len(available_features) < len(features):
        missing_features = [f for f in features if f not in filtered_df.columns]
        print(f"Warning: Some features are missing: {missing_features}")
    
    X = filtered_df[available_features].copy()
    
    # Handle missing values - fill with median which is more robust than mean
    for feature in available_features:
        X[feature] = X[feature].fillna(X[feature].median())
    
    # Check if we still have NaN values after imputation
    if X.isna().any().any():
        print("Warning: After imputation, some NaN values remain. Removing these rows...")
        X = X.dropna()
        filtered_df = filtered_df.loc[X.index]
        
        if len(X) == 0:
            print(f"Error: No valid data points remain for position={position}")
            return pd.DataFrame()
        
        if len(X) < n_neighbors:
            print(f"Warning: Only {len(X)} valid players remain after NaN removal.")
            n_neighbors = min(n_neighbors, len(X))
    
    # Standardize the features
    scaler = StandardScaler()
    X_scaled = scaler.fit_transform(X)
    
    # Create input player vector (including all features) and scale it
    input_vector = []
    for feature in available_features:
        if feature == 'GPG':
            input_vector.append(input_gpg)
        elif feature == 'APG':
            input_vector.append(input_apg)
        elif feature == 'PPG':
            input_vector.append(ppg)
        elif feature == 'NHLe':
            input_vector.append(input_nhle)
        elif feature == 'League_Match':
            input_vector.append(1)  # Always 1 for self-comparison
        elif feature == 'Ht':
            input_vector.append(ht)
        elif feature == 'Wt':
            input_vector.append(wt)
        elif feature == 'Age Relative to Sep 15':
            input_vector.append(age_rel_sep15)
        elif feature == 'League_Avg_Age':
            input_vector.append(input_league_avg_age)
        else:
            # Default value for any other feature
            input_vector.append(0)
    
    input_player = np.array([input_vector])
    input_player_scaled = scaler.transform(input_player)
    
    # Find nearest neighbors
    n_neighbors_to_use = min(n_neighbors+1, len(X))
    if n_neighbors_to_use <= 0:
        print("Error: Not enough valid data points for KNN.")
        return pd.DataFrame()
        
    nbrs = NearestNeighbors(n_neighbors=n_neighbors_to_use, algorithm='auto').fit(X_scaled)
    distances, indices = nbrs.kneighbors(input_player_scaled)
    
    # Get the similar players (skip the first one if it's an exact match)
    similar_indices = indices[0][1:] if distances[0][0] < 1e-6 and len(distances[0]) > 1 else indices[0][:min(n_neighbors, len(indices[0]))]
    
    # Return the similar players with their stats
    result = filtered_df.iloc[similar_indices].copy()
    
    # Add distance score to the result
    similarity_distances = distances[0][1:] if distances[0][0] < 1e-6 and len(distances[0]) > 1 else distances[0][:min(n_neighbors, len(distances[0]))]
    result['Similarity_Score'] = 1 / (1 + similarity_distances)
    
    # Add input values for comparison
    result['Input_GPG'] = input_gpg
    result['Input_APG'] = input_apg
    result['Input_PPG'] = ppg
    result['Input_Ht'] = ht
    result['Input_Wt'] = wt
    result['Input_League'] = league
    result['Input_Age_Rel_Sep15'] = age_rel_sep15
    result['Input_League_Avg_Age'] = input_league_avg_age
    
    # Select relevant columns for display
    display_cols = ['Player Name', 'Draft Year', 'Draft Round', 'Draft Overall Pick', 'League', 
                   'Position', 'GP', 'G', 'A', 'Points', 'GPG', 'APG', 'PPG', 'Ht', 'Wt', 
                   'Age Relative to Sep 15', 'Similarity_Score']
    
    # Make sure all requested columns exist in the result
    existing_cols = [col for col in display_cols if col in result.columns]
    
    return result[existing_cols].sort_values('Similarity_Score', ascending=False)

def load_player_data():
    """Load the player data from the CSV file."""
    global player_data
    
    try:
        print(f"Attempting to load data from: {CSV_FILE_PATH}")
        
        if CSV_FILE_PATH is None:
            print("Error: CSV_FILE_PATH is None. No data file found.")
            return None
            
        # Check file extension to determine how to load it
        if CSV_FILE_PATH.endswith('.xlsx') or CSV_FILE_PATH.endswith('.xls'):
            # Load Excel file
            df = pd.read_excel(CSV_FILE_PATH)
        else:
            # Try loading as CSV
            try:
                # First try with default settings
                df = pd.read_csv(CSV_FILE_PATH)
            except Exception as e:
                print(f"Error with default CSV load: {e}")
                # Try with different encodings and separators
                encodings = ['utf-8', 'latin1', 'ISO-8859-1']
                separators = [',', ';', '\t']
                
                for encoding in encodings:
                    for sep in separators:
                        try:
                            print(f"Trying with encoding {encoding} and separator '{sep}'")
                            df = pd.read_csv(CSV_FILE_PATH, encoding=encoding, sep=sep)
                            print("Success!")
                            break
                        except Exception as e:
                            print(f"Failed with encoding {encoding} and separator '{sep}': {e}")
                    else:
                        continue
                    break
                else:
                    raise Exception("Could not load CSV with any combination of encoding and separator")
        
        print(f"Successfully loaded data with {len(df)} rows and {len(df.columns)} columns")
        print(f"Columns: {df.columns.tolist()}")
        
        # No need to add League Group column anymore
        
        # Add League Avg Age column if it doesn't exist
        if 'League_Avg_Age' not in df.columns and 'League' in df.columns:
            df['League_Avg_Age'] = df['League'].apply(get_league_avg_age)
            
        # Return the loaded DataFrame
        return df
        
    except Exception as e:
        print(f"Error loading data: {e}")
        return None

@app.route('/')
def index():
    """Simple test endpoint"""
    return jsonify({
        "status": "ok",
        "message": "Player Similarity API is running",
        "file_path": CSV_FILE_PATH,
        "file_exists": CSV_FILE_PATH is not None and os.path.exists(CSV_FILE_PATH),
        "working_dir": os.getcwd(),
        "endpoints": {
            "/api/similar-players": "POST - Find similar players",
            "/api/data-info": "GET - Get information about the loaded data",
            "/api/league-ages": "GET - Get average ages for each league"
        }
    })

@app.route('/api/league-ages', methods=['GET'])
def get_league_ages():
    """
    Get the mapping of leagues to their average ages.
    
    Returns:
    --------
    JSON response with mapping
    """
    return jsonify(LEAGUE_AVG_AGE)

@app.route('/api/similar-players', methods=['POST'])
def similar_players():
    """
    Find similar players based on input parameters.
    
    Request body (JSON):
    - league: str
    - position: str
    - gp: int
    - g: int
    - a: int
    - points: int
    - ppg: float
    - ht: float
    - wt: int
    - age_rel_sep15: float
    - n_neighbors: int (optional, default=6)
    
    Returns:
    --------
    JSON response with similar players
    """
    global player_data
    
    # Lazy-load the data if it's not already loaded
    if player_data is None:
        player_data = load_player_data()
        
    if player_data is None:
        return jsonify({"error": "No data loaded. Please check if the CSV file exists."}), 500
    
    try:
        # Get parameters from request
        data = request.json
        
        # Validate required parameters
        required_params = ['league', 'position', 'gp', 'g', 'a', 'points', 'ppg', 'ht', 'wt', 'age_rel_sep15']
        missing_params = [param for param in required_params if param not in data]
        
        if missing_params:
            return jsonify({"error": f"Missing required parameters: {', '.join(missing_params)}"}), 400
        
        # Extract and convert parameters
        league = data['league']
        position = data['position']
        gp = int(data['gp'])
        g = int(data['g'])
        a = int(data['a'])
        points = int(data['points'])
        ppg = float(data['ppg'])
        ht = float(data['ht'])
        wt = int(data['wt'])
        age_rel_sep15 = float(data['age_rel_sep15'])
        n_neighbors = int(data.get('n_neighbors', 6))  # Default to 6 neighbors
        
        # Find similar players
        result = find_similar_players(
            player_data, league, position, gp, g, a, points, ppg, ht, wt, age_rel_sep15, n_neighbors
        )
        
        # Convert to JSON-serializable format
        if result.empty:
            return jsonify([])
        
        # Convert the result to a list of dictionaries
        result_dict = result.to_dict(orient='records')
        
        # Convert NaN values to None for JSON serialization
        for i in range(len(result_dict)):
            for key, value in result_dict[i].items():
                if pd.isna(value):
                    result_dict[i][key] = None
        
        return jsonify(result_dict)
        
    except Exception as e:
        return jsonify({"error": f"Error processing request: {str(e)}"}), 500

@app.route('/api/data-info', methods=['GET'])
def get_data_info():
    """
    Get information about the loaded data.
    
    Returns:
    --------
    JSON response with data information
    """
    global player_data
    
    # Lazy-load the data if it's not already loaded
    if player_data is None:
        player_data = load_player_data()
        
    if player_data is None:
        return jsonify({"error": "No data loaded. Please check if the CSV file exists."}), 500
    
    try:
        # Get basic info about the dataframe
        leagues = player_data['League'].unique().tolist() if 'League' in player_data.columns else []
        positions = player_data['Position'].unique().tolist() if 'Position' in player_data.columns else []
        
        info = {
            "rows": len(player_data),
            "columns": player_data.columns.tolist(),
            "leagues": leagues,
            "positions": positions
        }
        
        return jsonify(info)
        
    except Exception as e:
        return jsonify({"error": f"Error retrieving data info: {str(e)}"}), 500

# Load the player data when the application starts
if __name__ == '__main__':
    # Load the player data
    player_data = load_player_data()
    
    if player_data is None:
        print(f"Error: Could not load player data.")
        print("Make sure the CSV file exists and has the required columns.")
    else:
        print(f"Successfully loaded {len(player_data)} player records.")
    
    # Start the Flask application
    app.run(debug=True, host='0.0.0.0', port=int(os.environ.get('PORT', 5000)))
else:
    # Load data when module is imported (for production use on Render)
    player_data = load_player_data()<|MERGE_RESOLUTION|>--- conflicted
+++ resolved
@@ -139,11 +139,9 @@
         return 20.0
     return LEAGUE_AVG_AGE.get(league.upper(), 20.0)
 
-<<<<<<< HEAD
+
 def find_similar_players(df, league, position, gp, g, a, points, ppg, ht, wt, age_rel_sep15, n_neighbors=6):
-=======
-def find_similar_players(df, league, position, gp, g, a, points, ppg, ht, wt, n_neighbors=6):
->>>>>>> f0d636ac
+
     """
     Find the most similar player seasons based on provided stats,
     using Goals per Game and Assists per Game instead of raw totals.
@@ -588,5 +586,6 @@
     # Start the Flask application
     app.run(debug=True, host='0.0.0.0', port=int(os.environ.get('PORT', 5000)))
 else:
+
     # Load data when module is imported (for production use on Render)
-    player_data = load_player_data()+    player_data = load_player_data()
